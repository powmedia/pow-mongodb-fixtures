--- conflicted
+++ resolved
@@ -116,7 +116,7 @@
 
 
 /**
- * loader.clear(cb) : Clears (drops) the entire database
+ * loader.clear(cb) : Clears all collections
  *
  * loader.clear(collectionNames, cb) : Clears only the given collection(s)
  *
@@ -145,9 +145,8 @@
     },
 
     function getCollectionNames(cb) {
-      //If collectionNames not passed, drop the database
+      //If collectionNames not passed, clear all of them
       if (!collectionNames) {
-<<<<<<< HEAD
         results.db.listCollections().toArray(function(err, names) {
           if (err) return cb(err);
 
@@ -166,9 +165,6 @@
 
           cb();
         })
-=======
-        results.db.dropDatabase(cb);
->>>>>>> 8f7896d7
       } else {
         //Convert single collection as string to array
         if (!_.isArray(collectionNames)) collectionNames = [collectionNames];
@@ -205,7 +201,7 @@
 
 
 /**
- * Drops the database and inserts data
+ * Clears all collections and inserts data
  *
  * @param {Mixed}           The data to load. This parameter accepts either:
  *                              String: Path to a file or directory to load
