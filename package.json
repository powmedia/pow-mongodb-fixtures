{
  "author": "Charles Davison <charlie@powmedia.co.uk>",
  "name": "pow-mongodb-fixtures",
  "description": "Easy JSON fixture loading for MongoDB.  Makes managing document relationships easier.",
  "version": "0.12.0",
  "repository": {
    "type": "git",
    "url": "http://github.com/powmedia/pow-mongodb-fixtures.git"
  },
  "bin": {
    "mongofixtures": "./bin/mongofixtures"
  },
  "engines": {
    "node": ">= 0.4.1"
  },
  "dependencies": {
<<<<<<< HEAD
    "async": "^0.1.15",
    "mongodb": "^2.0.33",
    "optimist": "^0.3.5",
    "underscore": "^1.8.3"
=======
    "async": "0.1.15",
    "bson": ">=0.0.4",
    "mongodb": "~2.0.36",
    "nodeunit": "^0.9.1",
    "optimist": "0.3.5",
    "lodash": "~3.10.0"
>>>>>>> 8f7896d7
  },
  "devDependencies": {
    "nodeunit": "^0.9.1"
  },
  "main": "src/index",
  "scripts": {
    "test": "node_modules/.bin/nodeunit test"
  }
}<|MERGE_RESOLUTION|>--- conflicted
+++ resolved
@@ -14,19 +14,12 @@
     "node": ">= 0.4.1"
   },
   "dependencies": {
-<<<<<<< HEAD
-    "async": "^0.1.15",
-    "mongodb": "^2.0.33",
-    "optimist": "^0.3.5",
-    "underscore": "^1.8.3"
-=======
     "async": "0.1.15",
     "bson": ">=0.0.4",
     "mongodb": "~2.0.36",
     "nodeunit": "^0.9.1",
     "optimist": "0.3.5",
     "lodash": "~3.10.0"
->>>>>>> 8f7896d7
   },
   "devDependencies": {
     "nodeunit": "^0.9.1"
