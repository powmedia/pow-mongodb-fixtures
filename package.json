--- conflicted
+++ resolved
@@ -2,11 +2,7 @@
   "author": "Charles Davison <charlie@powmedia.co.uk>",
   "name": "pow-mongodb-fixtures",
   "description": "Easy JSON fixture loading for MongoDB.  Makes managing document relationships easier.",
-<<<<<<< HEAD
   "version": "1.0.0",
-=======
-  "version": "0.11.0",
->>>>>>> 4dfe4b48
   "repository": {
     "type": "git",
     "url": "http://github.com/powmedia/pow-mongodb-fixtures.git"
@@ -18,7 +14,6 @@
     "node": ">= 0.10.0"
   },
   "dependencies": {
-<<<<<<< HEAD
     "bluebird": "^2.9.25",
     "lodash": "^3.8.0",
     "mongodb": "^2.0.30",
@@ -28,21 +23,8 @@
     "async": "^0.9.0",
     "nodeunit": "^0.9.1"
   },
-  "main": "src/index"
-=======
-    "async": "0.1.15",
-    "bson": ">=0.0.4",
-    "mongodb": "~1.3.20",
-    "nodeunit": "^0.9.1",
-    "optimist": "0.3.5",
-    "underscore": ">=1.2.2"
-  },
-  "devDependencies": {
-    "nodeunit": "0.6.4"
-  },
   "main": "src/index",
   "scripts": {
     "test": "node_modules/.bin/nodeunit test"
   }
->>>>>>> 4dfe4b48
 }